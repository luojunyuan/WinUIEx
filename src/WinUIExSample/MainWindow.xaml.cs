--- conflicted
+++ resolved
@@ -79,40 +79,6 @@
             this.Restore();
         }
 
-<<<<<<< HEAD
-        private TrayIcon tray;
-
-        private void ToggleTrayIcon_Click(object sender, RoutedEventArgs e)
-        {
-            if (tray is null)
-            {
-                var icon = Icon.FromFile("Images/WindowIcon.ico");
-                tray = new TrayIcon(icon, "WinUIEx Tray Icon");
-                tray.TrayIconLeftMouseDown += (s, e) => this.BringToFront();
-            }
-            else
-            {
-                tray.Dispose();
-                tray = null;
-            }
-        }
-
-        private void MinimizeTrayIcon_Click(object sender, RoutedEventArgs e)
-        {
-            tray?.Dispose();
-            var icon = Icon.FromFile("Images/WindowIcon.ico");
-            tray = new TrayIcon(icon, "WinUIEx Tray Icon - Click to restore");
-            tray.TrayIconLeftMouseDown += (s, e) =>
-            {
-                this.Show();
-                ((TrayIcon)s).Dispose();
-                tray = null;
-            };
-            this.Hide();
-        }
-
-=======
->>>>>>> b3c31ad3
         private async void BringToFront_Click(object sender, RoutedEventArgs e)
         {
             await Task.Delay(2000);
